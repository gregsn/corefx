<?xml version="1.0" encoding="utf-8"?>
<Project ToolsVersion="12.0" DefaultTargets="Build" xmlns="http://schemas.microsoft.com/developer/msbuild/2003">
  <ItemGroup>
    <!-- Metadata stable release 1.2 -->
    <StablePackage Include="System.Reflection.Metadata">
      <Version>1.2.0</Version>
    </StablePackage>

    <!-- Packages shipped stable at VS 2015 Update 2 for UWP 5.1.0 meta-package -->
    <StablePackage Include="Microsoft.NETCore.UniversalWindowsPlatform">
      <Version>5.1.0</Version>
    </StablePackage>
    <StablePackage Include="Microsoft.NETCore.Runtime">
      <Version>1.0.1</Version>
    </StablePackage>
    <StablePackage Include="Microsoft.NETCore.Runtime.CoreCLR">
      <Version>1.0.1</Version>
    </StablePackage>
    <StablePackage Include="runtime.win8-arm.Microsoft.NETCore.Runtime.CoreCLR">
      <Version>1.0.1</Version>
    </StablePackage>
    <StablePackage Include="runtime.win7-x64.Microsoft.NETCore.Runtime.CoreCLR">
      <Version>1.0.1</Version>
    </StablePackage>
    <StablePackage Include="runtime.win7-x86.Microsoft.NETCore.Runtime.CoreCLR">
      <Version>1.0.1</Version>
    </StablePackage>
    <StablePackage Include="Microsoft.NETCore.Runtime.Native">
      <Version>1.0.1</Version>
    </StablePackage>
    <StablePackage Include="System.Runtime.Serialization.Json">
      <Version>4.0.1</Version>
    </StablePackage>
    <StablePackage Include="System.Runtime.Serialization.Primitives">
      <Version>4.1.0</Version>
    </StablePackage>
    <StablePackage Include="System.Runtime.Serialization.Xml">
      <Version>4.1.0</Version>
    </StablePackage>
    <StablePackage Include="System.Private.DataContractSerialization">
      <Version>4.1.0</Version>
    </StablePackage>
    <StablePackage Include="runtime.any.System.Private.DataContractSerialization">
      <Version>4.1.0</Version>
    </StablePackage>
    <StablePackage Include="runtime.aot.System.Private.DataContractSerialization">
      <Version>4.1.0</Version>
    </StablePackage>

    <!-- Packages shipped stable at Dev14 RTM -->
    <StablePackage Include="Microsoft.CSharp">
      <Version>4.0.0</Version>
    </StablePackage>
    <StablePackage Include="Microsoft.VisualBasic">
      <Version>10.0.0</Version>
    </StablePackage>
    <StablePackage Include="Microsoft.Win32.Primitives">
      <Version>4.0.0</Version>
    </StablePackage>
    <StablePackage Include="System.AppContext">
      <Version>4.0.0</Version>
    </StablePackage>
    <StablePackage Include="System.Collections.Concurrent">
      <Version>4.0.10</Version>
    </StablePackage>
    <StablePackage Include="System.Collections">
      <Version>4.0.10</Version>
    </StablePackage>
    <StablePackage Include="System.Collections.NonGeneric">
      <Version>4.0.0</Version>
    </StablePackage>
    <StablePackage Include="System.Collections.Specialized">
      <Version>4.0.0</Version>
    </StablePackage>
    <StablePackage Include="System.ComponentModel">
      <Version>4.0.0</Version>
    </StablePackage>
    <StablePackage Include="System.ComponentModel.Annotations">
      <Version>4.0.10</Version>
    </StablePackage>
    <StablePackage Include="System.ComponentModel.EventBasedAsync">
      <Version>4.0.10</Version>
    </StablePackage>
    <StablePackage Include="System.ComponentModel.Primitives">
      <Version>4.0.0</Version>
    </StablePackage>
    <StablePackage Include="System.ComponentModel.TypeConverter">
      <Version>4.0.0</Version>
    </StablePackage>
    <StablePackage Include="System.Data.Common">
      <Version>4.0.0</Version>
    </StablePackage>
    <StablePackage Include="System.Diagnostics.Contracts">
      <Version>4.0.0</Version>
    </StablePackage>
    <StablePackage Include="System.Diagnostics.Debug">
      <Version>4.0.10</Version>
    </StablePackage>
    <StablePackage Include="System.Diagnostics.StackTrace">
      <Version>4.0.0</Version>
    </StablePackage>
    <StablePackage Include="System.Diagnostics.Tools">
      <Version>4.0.0</Version>
    </StablePackage>
    <StablePackage Include="System.Diagnostics.Tracing">
      <Version>4.0.20</Version>
    </StablePackage>
    <StablePackage Include="System.Dynamic.Runtime">
      <Version>4.0.10</Version>
    </StablePackage>
    <StablePackage Include="System.Globalization">
      <Version>4.0.10</Version>
    </StablePackage>
    <StablePackage Include="System.Globalization.Calendars">
      <Version>4.0.0</Version>
    </StablePackage>
    <StablePackage Include="System.Globalization.Extensions">
      <Version>4.0.0</Version>
    </StablePackage>
    <StablePackage Include="System.IO.Compression">
      <Version>4.0.0</Version>
    </StablePackage>
    <StablePackage Include="System.IO.Compression.ZipFile">
      <Version>4.0.0</Version>
    </StablePackage>
    <StablePackage Include="System.IO">
      <Version>4.0.10</Version>
    </StablePackage>
    <StablePackage Include="System.IO.FileSystem.Primitives">
      <Version>4.0.0</Version>
    </StablePackage>
    <StablePackage Include="System.IO.FileSystem">
      <Version>4.0.0</Version>
    </StablePackage>
    <StablePackage Include="System.IO.UnmanagedMemoryStream">
      <Version>4.0.0</Version>
    </StablePackage>
    <StablePackage Include="System.Linq">
      <Version>4.0.0</Version>
    </StablePackage>
    <StablePackage Include="System.Linq.Expressions">
      <Version>4.0.10</Version>
    </StablePackage>
    <StablePackage Include="System.Linq.Queryable">
      <Version>4.0.0</Version>
    </StablePackage>
    <StablePackage Include="System.Linq.Parallel">
      <Version>4.0.0</Version>
    </StablePackage>
    <StablePackage Include="System.Net.Http">
      <Version>4.0.0</Version>
    </StablePackage>
    <StablePackage Include="System.Net.Http.Rtc">
      <Version>4.0.0</Version>
    </StablePackage>
    <StablePackage Include="System.Net.NetworkInformation">
      <Version>4.0.0</Version>
    </StablePackage>
    <StablePackage Include="System.Net.Primitives">
      <Version>4.0.10</Version>
    </StablePackage>
    <StablePackage Include="System.Net.Requests">
      <Version>4.0.10</Version>
    </StablePackage>
    <StablePackage Include="System.Net.Sockets">
      <Version>4.0.0</Version>
    </StablePackage>
    <StablePackage Include="System.Net.WebHeaderCollection">
      <Version>4.0.0</Version>
    </StablePackage>
    <StablePackage Include="System.Numerics.Vectors">
      <Version>4.1.0</Version>
    </StablePackage>
    <StablePackage Include="System.ObjectModel">
      <Version>4.0.10</Version>
    </StablePackage>
    <StablePackage Include="System.Reflection">
      <Version>4.0.10</Version>
    </StablePackage>
    <StablePackage Include="System.Reflection.Context">
      <Version>4.0.0</Version>
    </StablePackage>
    <StablePackage Include="System.Reflection.DispatchProxy">
      <Version>4.0.0</Version>
    </StablePackage>
    <StablePackage Include="System.Reflection.Extensions">
      <Version>4.0.0</Version>
    </StablePackage>
    <StablePackage Include="System.Reflection.Primitives">
      <Version>4.0.0</Version>
    </StablePackage>
    <StablePackage Include="System.Reflection.TypeExtensions">
      <Version>4.0.0</Version>
    </StablePackage>
    <StablePackage Include="System.Resources.ResourceManager">
      <Version>4.0.0</Version>
    </StablePackage>
    <StablePackage Include="System.Runtime">
      <Version>4.0.20</Version>
    </StablePackage>
    <StablePackage Include="System.Runtime.Extensions">
      <Version>4.0.10</Version>
    </StablePackage>
    <StablePackage Include="System.Runtime.InteropServices">
      <Version>4.0.20</Version>
    </StablePackage>
    <StablePackage Include="System.Runtime.InteropServices.WindowsRuntime">
      <Version>4.0.0</Version>
    </StablePackage>
    <StablePackage Include="System.Runtime.Handles">
      <Version>4.0.0</Version>
    </StablePackage>
    <StablePackage Include="System.Runtime.Numerics">
      <Version>4.0.0</Version>
    </StablePackage>
    <StablePackage Include="System.Runtime.Serialization.Json">
      <Version>4.0.0</Version>
    </StablePackage>
    <StablePackage Include="System.Runtime.Serialization.Primitives">
      <Version>4.0.10</Version>
    </StablePackage>
    <StablePackage Include="System.Runtime.Serialization.Xml">
      <Version>4.0.10</Version>
    </StablePackage>
    <StablePackage Include="System.Runtime.WindowsRuntime">
      <Version>4.0.10</Version>
    </StablePackage>
    <StablePackage Include="System.Runtime.WindowsRuntime.UI.Xaml">
      <Version>4.0.0</Version>
    </StablePackage>
    <StablePackage Include="System.Security.Claims">
      <Version>4.0.0</Version>
    </StablePackage>
    <StablePackage Include="System.Security.Principal">
      <Version>4.0.0</Version>
    </StablePackage>
    <StablePackage Include="System.Text.Encoding">
      <Version>4.0.10</Version>
    </StablePackage>
    <StablePackage Include="System.Text.Encoding.CodePages">
      <Version>4.0.0</Version>
    </StablePackage>
    <StablePackage Include="System.Text.Encoding.Extensions">
      <Version>4.0.10</Version>
    </StablePackage>
    <StablePackage Include="System.Text.RegularExpressions">
      <Version>4.0.10</Version>
    </StablePackage>
    <StablePackage Include="System.Threading">
      <Version>4.0.10</Version>
    </StablePackage>
    <StablePackage Include="System.Threading.Tasks">
      <Version>4.0.10</Version>
    </StablePackage>
    <StablePackage Include="System.Threading.Tasks.Parallel">
      <Version>4.0.0</Version>
    </StablePackage>
    <StablePackage Include="System.Threading.Timer">
      <Version>4.0.0</Version>
    </StablePackage>
    <StablePackage Include="System.Threading.Overlapped">
      <Version>4.0.0</Version>
    </StablePackage>
    <StablePackage Include="System.Xml.ReaderWriter">
      <Version>4.0.10</Version>
    </StablePackage>
    <StablePackage Include="System.Xml.XDocument">
      <Version>4.0.10</Version>
    </StablePackage>
    <StablePackage Include="System.Xml.XmlDocument">
      <Version>4.0.0</Version>
    </StablePackage>
    <StablePackage Include="System.Xml.XmlSerializer">
      <Version>4.0.10</Version>
    </StablePackage>
    <StablePackage Include="System.Xml.XPath">
      <Version>4.0.0</Version>
    </StablePackage>
    <StablePackage Include="System.Xml.XPath.XDocument">
      <Version>4.0.0</Version>
    </StablePackage>
    <StablePackage Include="System.Xml.XPath.XmlDocument">
      <Version>4.0.0</Version>
    </StablePackage>
    <StablePackage Include="System.IO.IsolatedStorage">
      <Version>4.0.0</Version>
    </StablePackage>
    <StablePackage Include="Microsoft.NETCore">
      <Version>5.0.0</Version>
    </StablePackage>
    <StablePackage Include="Microsoft.NETCore.Platforms">
      <Version>1.0.0</Version>
    </StablePackage>
    <StablePackage Include="Microsoft.NETCore.Portable.Compatibility">
      <Version>1.0.0</Version>
    </StablePackage>
    <StablePackage Include="Microsoft.NETCore.Runtime">
      <Version>1.0.0</Version>
    </StablePackage>
    <StablePackage Include="Microsoft.NETCore.Runtime.CoreCLR-arm">
      <Version>1.0.0</Version>
    </StablePackage>
    <StablePackage Include="Microsoft.NETCore.Runtime.CoreCLR-x64">
      <Version>1.0.0</Version>
    </StablePackage>
    <StablePackage Include="Microsoft.NETCore.Runtime.CoreCLR-x86">
      <Version>1.0.0</Version>
    </StablePackage>
    <StablePackage Include="Microsoft.NETCore.Runtime.Native">
      <Version>1.0.0</Version>
    </StablePackage>
    <StablePackage Include="Microsoft.NETCore.Targets">
      <Version>1.0.0</Version>
    </StablePackage>
    <StablePackage Include="Microsoft.NETCore.Targets.DNXCore">
      <Version>4.9.0</Version>
    </StablePackage>
    <StablePackage Include="Microsoft.NETCore.Targets.NETFramework">
      <Version>4.6.0</Version>
    </StablePackage>
    <StablePackage Include="Microsoft.NETCore.Targets.UniversalWindowsPlatform">
      <Version>5.0.0</Version>
    </StablePackage>
    <StablePackage Include="Microsoft.NETCore.UniversalWindowsPlatform">
      <Version>5.0.0</Version>
    </StablePackage>
    <StablePackage Include="Microsoft.NETCore.Windows.ApiSets-x86">
      <Version>1.0.0</Version>
    </StablePackage>
    <StablePackage Include="Microsoft.NETCore.Windows.ApiSets-x64">
      <Version>1.0.0</Version>
    </StablePackage>
    <StablePackage Include="System.Collections.Immutable">
      <Version>1.1.37</Version>
    </StablePackage>
    <StablePackage Include="System.IO.Compression.clrcompression-arm">
      <Version>4.0.0</Version>
    </StablePackage>
    <StablePackage Include="System.IO.Compression.clrcompression-x64">
      <Version>4.0.0</Version>
    </StablePackage>
    <StablePackage Include="System.IO.Compression.clrcompression-x86">
      <Version>4.0.0</Version>
    </StablePackage>
    <StablePackage Include="System.Numerics.Vectors.WindowsRuntime">
      <Version>4.0.0</Version>
    </StablePackage>
    <StablePackage Include="System.Private.Uri">
      <Version>4.0.0</Version>
    </StablePackage>
    <StablePackage Include="System.Private.Networking">
      <Version>4.0.0</Version>
    </StablePackage>
    <StablePackage Include="System.Private.DataContractSerialization">
      <Version>4.0.0</Version>
    </StablePackage>
    <StablePackage Include="System.Reflection.Emit">
      <Version>4.0.0</Version>
    </StablePackage>
    <StablePackage Include="System.Reflection.Emit.ILGeneration">
      <Version>4.0.0</Version>
    </StablePackage>
    <StablePackage Include="System.Reflection.Emit.Lightweight">
      <Version>4.0.0</Version>
    </StablePackage>
    <StablePackage Include="System.Reflection.Metadata">
      <Version>1.0.22</Version>
    </StablePackage>
    <StablePackage Include="System.Reflection.Metadata">
      <Version>1.1.0</Version>
    </StablePackage>
    <StablePackage Include="System.Threading.Tasks.Dataflow">
      <Version>4.5.25</Version>
    </StablePackage>
    <StablePackage Include="System.Numerics.Vectors.WindowsRuntime">
      <Version>4.0.0</Version>
    </StablePackage>

    <!-- Dowlevel packages that shipped in a previous release -->
    <StablePackage Include="System.Collections.Concurrent">
      <Version>4.0.0</Version>
    </StablePackage>
    <StablePackage Include="System.Collections">
      <Version>4.0.0</Version>
    </StablePackage>
    <StablePackage Include="System.ComponentModel.Annotations">
      <Version>4.0.0</Version>
    </StablePackage>
    <StablePackage Include="System.ComponentModel.EventBasedAsync">
      <Version>4.0.0</Version>
    </StablePackage>
    <StablePackage Include="System.Diagnostics.Debug">
      <Version>4.0.0</Version>
    </StablePackage>
    <StablePackage Include="System.Diagnostics.Tracing">
      <Version>4.0.0</Version>
    </StablePackage>
    <StablePackage Include="System.Diagnostics.Tracing">
      <Version>4.0.10</Version>
    </StablePackage>
    <StablePackage Include="System.Dynamic.Runtime">
      <Version>4.0.0</Version>
    </StablePackage>
    <StablePackage Include="System.Globalization">
      <Version>4.0.0</Version>
    </StablePackage>
    <StablePackage Include="System.IO">
      <Version>4.0.0</Version>
    </StablePackage>
    <StablePackage Include="System.Linq.Expressions">
      <Version>4.0.0</Version>
    </StablePackage>
    <StablePackage Include="System.Net.Primitives">
      <Version>3.9.0</Version>
    </StablePackage>
    <StablePackage Include="System.Net.Primitives">
      <Version>4.0.0</Version>
    </StablePackage>
    <StablePackage Include="System.Net.Requests">
      <Version>3.9.0</Version>
    </StablePackage>
    <StablePackage Include="System.Net.Requests">
      <Version>4.0.0</Version>
    </StablePackage>
    <StablePackage Include="System.ObjectModel">
      <Version>4.0.0</Version>
    </StablePackage>
    <StablePackage Include="System.Reflection">
      <Version>4.0.0</Version>
    </StablePackage>
    <StablePackage Include="System.Runtime.Extensions">
      <Version>4.0.0</Version>
    </StablePackage>
    <StablePackage Include="System.Runtime.InteropServices">
      <Version>4.0.0</Version>
    </StablePackage>
    <StablePackage Include="System.Runtime.InteropServices">
      <Version>4.0.10</Version>
    </StablePackage>
    <StablePackage Include="System.Runtime.Serialization.Primitives">
      <Version>4.0.0</Version>
    </StablePackage>
    <StablePackage Include="System.Runtime.Serialization.Xml">
      <Version>4.0.0</Version>
    </StablePackage>
    <StablePackage Include="System.Runtime.WindowsRuntime">
      <Version>4.0.0</Version>
    </StablePackage>
    <StablePackage Include="System.Runtime">
      <Version>4.0.0</Version>
    </StablePackage>
    <StablePackage Include="System.Runtime">
      <Version>4.0.10</Version>
    </StablePackage>
    <StablePackage Include="System.Text.Encoding.Extensions">
      <Version>4.0.0</Version>
    </StablePackage>
    <StablePackage Include="System.Text.Encoding">
      <Version>4.0.0</Version>
    </StablePackage>
    <StablePackage Include="System.Text.RegularExpressions">
      <Version>4.0.0</Version>
    </StablePackage>
    <StablePackage Include="System.Threading.Tasks">
      <Version>4.0.0</Version>
    </StablePackage>
    <StablePackage Include="System.Threading">
      <Version>4.0.0</Version>
    </StablePackage>
    <StablePackage Include="System.Xml.ReaderWriter">
      <Version>4.0.0</Version>
    </StablePackage>
    <StablePackage Include="System.Xml.XDocument">
      <Version>4.0.0</Version>
    </StablePackage>
    <StablePackage Include="System.Xml.XmlSerializer">
      <Version>4.0.0</Version>
    </StablePackage>

    <!-- NETCore 1.0 -->
    <StablePackage Include="Microsoft.CSharp">
      <Version>4.0.1</Version>
    </StablePackage>
    <StablePackage Include="Microsoft.NETCore.Platforms">
      <Version>1.0.1</Version>
    </StablePackage>
    <StablePackage Include="Microsoft.NETCore.Targets">
      <Version>1.0.1</Version>
    </StablePackage>
    <StablePackage Include="Microsoft.VisualBasic">
      <Version>10.0.1</Version>
    </StablePackage>
    <StablePackage Include="Microsoft.Win32.Primitives">
      <Version>4.0.1</Version>
    </StablePackage>
    <StablePackage Include="Microsoft.Win32.Registry">
      <Version>4.0.0</Version>
    </StablePackage>
    <StablePackage Include="Microsoft.Win32.Registry.AccessControl">
      <Version>4.0.0</Version>
    </StablePackage>
    <StablePackage Include="NETStandard.Library">
      <Version>1.6.0</Version>
    </StablePackage>
    <StablePackage Include="runtime.any.System.Collections">
      <Version>4.0.11</Version>
    </StablePackage>
    <StablePackage Include="runtime.any.System.Diagnostics.Tools">
      <Version>4.0.1</Version>
    </StablePackage>
    <StablePackage Include="runtime.any.System.Diagnostics.Tracing">
      <Version>4.1.0</Version>
    </StablePackage>
    <StablePackage Include="runtime.any.System.Globalization">
      <Version>4.0.11</Version>
    </StablePackage>
    <StablePackage Include="runtime.any.System.Globalization.Calendars">
      <Version>4.0.1</Version>
    </StablePackage>
    <StablePackage Include="runtime.any.System.IO">
      <Version>4.1.0</Version>
    </StablePackage>
    <StablePackage Include="runtime.any.System.Reflection">
      <Version>4.1.0</Version>
    </StablePackage>
    <StablePackage Include="runtime.any.System.Reflection.Extensions">
      <Version>4.0.1</Version>
    </StablePackage>
    <StablePackage Include="runtime.any.System.Reflection.Primitives">
      <Version>4.0.1</Version>
    </StablePackage>
    <StablePackage Include="runtime.any.System.Resources.ResourceManager">
      <Version>4.0.1</Version>
    </StablePackage>
    <StablePackage Include="runtime.any.System.Runtime">
      <Version>4.1.0</Version>
    </StablePackage>
    <StablePackage Include="runtime.any.System.Runtime.Handles">
      <Version>4.0.1</Version>
    </StablePackage>
    <StablePackage Include="runtime.any.System.Runtime.InteropServices">
      <Version>4.1.0</Version>
    </StablePackage>
    <StablePackage Include="runtime.any.System.Text.Encoding">
      <Version>4.0.11</Version>
    </StablePackage>
    <StablePackage Include="runtime.any.System.Text.Encoding.Extensions">
      <Version>4.0.11</Version>
    </StablePackage>
    <StablePackage Include="runtime.any.System.Threading.Tasks">
      <Version>4.0.11</Version>
    </StablePackage>
    <StablePackage Include="runtime.any.System.Threading.Timer">
      <Version>4.0.1</Version>
    </StablePackage>
    <StablePackage Include="runtime.aot.System.Collections">
      <Version>4.0.10</Version>
    </StablePackage>
    <StablePackage Include="runtime.aot.System.Diagnostics.Tools">
      <Version>4.0.1</Version>
    </StablePackage>
    <StablePackage Include="runtime.aot.System.Diagnostics.Tracing">
      <Version>4.0.20</Version>
    </StablePackage>
    <StablePackage Include="runtime.aot.System.Globalization">
      <Version>4.0.11</Version>
    </StablePackage>
    <StablePackage Include="runtime.aot.System.Globalization.Calendars">
      <Version>4.0.1</Version>
    </StablePackage>
    <StablePackage Include="runtime.aot.System.IO">
      <Version>4.1.0</Version>
    </StablePackage>
    <StablePackage Include="runtime.aot.System.Reflection">
      <Version>4.0.10</Version>
    </StablePackage>
    <StablePackage Include="runtime.aot.System.Reflection.Extensions">
      <Version>4.0.0</Version>
    </StablePackage>
    <StablePackage Include="runtime.aot.System.Reflection.Primitives">
      <Version>4.0.0</Version>
    </StablePackage>
    <StablePackage Include="runtime.aot.System.Resources.ResourceManager">
      <Version>4.0.0</Version>
    </StablePackage>
    <StablePackage Include="runtime.aot.System.Runtime">
      <Version>4.0.20</Version>
    </StablePackage>
    <StablePackage Include="runtime.aot.System.Runtime.Handles">
      <Version>4.0.1</Version>
    </StablePackage>
    <StablePackage Include="runtime.aot.System.Runtime.InteropServices">
      <Version>4.0.20</Version>
    </StablePackage>
    <StablePackage Include="runtime.aot.System.Text.Encoding">
      <Version>4.0.11</Version>
    </StablePackage>
    <StablePackage Include="runtime.aot.System.Text.Encoding.Extensions">
      <Version>4.0.11</Version>
    </StablePackage>
    <StablePackage Include="runtime.aot.System.Threading.Tasks">
      <Version>4.0.11</Version>
    </StablePackage>
    <StablePackage Include="runtime.aot.System.Threading.Timer">
      <Version>4.0.1</Version>
    </StablePackage>
    <StablePackage Include="runtime.debian.8-x64.runtime.native.System">
      <Version>1.0.1</Version>
    </StablePackage>
    <StablePackage Include="runtime.debian.8-x64.runtime.native.System.IO.Compression">
      <Version>1.0.1</Version>
    </StablePackage>
    <StablePackage Include="runtime.debian.8-x64.runtime.native.System.Net.Http">
      <Version>1.0.1</Version>
    </StablePackage>
    <StablePackage Include="runtime.debian.8-x64.runtime.native.System.Net.Security">
      <Version>1.0.1</Version>
    </StablePackage>
    <StablePackage Include="runtime.debian.8-x64.runtime.native.System.Security.Cryptography">
      <Version>1.0.1</Version>
    </StablePackage>
    <StablePackage Include="runtime.fedora.23-x64.runtime.native.System">
      <Version>1.0.1</Version>
    </StablePackage>
    <StablePackage Include="runtime.fedora.23-x64.runtime.native.System.IO.Compression">
      <Version>1.0.1</Version>
    </StablePackage>
    <StablePackage Include="runtime.fedora.23-x64.runtime.native.System.Net.Http">
      <Version>1.0.1</Version>
    </StablePackage>
    <StablePackage Include="runtime.fedora.23-x64.runtime.native.System.Net.Security">
      <Version>1.0.1</Version>
    </StablePackage>
    <StablePackage Include="runtime.fedora.23-x64.runtime.native.System.Security.Cryptography">
      <Version>1.0.1</Version>
    </StablePackage>
    <StablePackage Include="runtime.native.System">
      <Version>4.0.0</Version>
    </StablePackage>
    <StablePackage Include="runtime.native.System.Data.SqlClient.sni">
      <Version>4.0.0</Version>
    </StablePackage>
    <StablePackage Include="runtime.native.System.IO.Compression">
      <Version>4.1.0</Version>
    </StablePackage>
    <StablePackage Include="runtime.native.System.Net.Http">
      <Version>4.0.1</Version>
    </StablePackage>
    <StablePackage Include="runtime.native.System.Net.Security">
      <Version>4.0.1</Version>
    </StablePackage>
    <StablePackage Include="runtime.native.System.Security.Cryptography">
      <Version>4.0.0</Version>
    </StablePackage>
    <StablePackage Include="runtime.opensuse.13.2-x64.runtime.native.System">
      <Version>1.0.1</Version>
    </StablePackage>
    <StablePackage Include="runtime.opensuse.13.2-x64.runtime.native.System.IO.Compression">
      <Version>1.0.1</Version>
    </StablePackage>
    <StablePackage Include="runtime.opensuse.13.2-x64.runtime.native.System.Net.Http">
      <Version>1.0.1</Version>
    </StablePackage>
    <StablePackage Include="runtime.opensuse.13.2-x64.runtime.native.System.Net.Security">
      <Version>1.0.1</Version>
    </StablePackage>
    <StablePackage Include="runtime.opensuse.13.2-x64.runtime.native.System.Security.Cryptography">
      <Version>1.0.1</Version>
    </StablePackage>
    <StablePackage Include="runtime.osx.10.10-x64.runtime.native.System">
      <Version>1.0.1</Version>
    </StablePackage>
    <StablePackage Include="runtime.osx.10.10-x64.runtime.native.System.IO.Compression">
      <Version>1.0.1</Version>
    </StablePackage>
    <StablePackage Include="runtime.osx.10.10-x64.runtime.native.System.Net.Http">
      <Version>1.0.1</Version>
    </StablePackage>
    <StablePackage Include="runtime.osx.10.10-x64.runtime.native.System.Net.Security">
      <Version>1.0.1</Version>
    </StablePackage>
    <StablePackage Include="runtime.osx.10.10-x64.runtime.native.System.Security.Cryptography">
      <Version>1.0.1</Version>
    </StablePackage>
    <StablePackage Include="runtime.rhel.7-x64.runtime.native.System">
      <Version>1.0.1</Version>
    </StablePackage>
    <StablePackage Include="runtime.rhel.7-x64.runtime.native.System.IO.Compression">
      <Version>1.0.1</Version>
    </StablePackage>
    <StablePackage Include="runtime.rhel.7-x64.runtime.native.System.Net.Http">
      <Version>1.0.1</Version>
    </StablePackage>
    <StablePackage Include="runtime.rhel.7-x64.runtime.native.System.Net.Security">
      <Version>1.0.1</Version>
    </StablePackage>
    <StablePackage Include="runtime.rhel.7-x64.runtime.native.System.Security.Cryptography">
      <Version>1.0.1</Version>
    </StablePackage>
    <StablePackage Include="runtime.ubuntu.14.04-x64.runtime.native.System">
      <Version>1.0.1</Version>
    </StablePackage>
    <StablePackage Include="runtime.ubuntu.14.04-x64.runtime.native.System.IO.Compression">
      <Version>1.0.1</Version>
    </StablePackage>
    <StablePackage Include="runtime.ubuntu.14.04-x64.runtime.native.System.Net.Http">
      <Version>1.0.1</Version>
    </StablePackage>
    <StablePackage Include="runtime.ubuntu.14.04-x64.runtime.native.System.Net.Security">
      <Version>1.0.1</Version>
    </StablePackage>
    <StablePackage Include="runtime.ubuntu.14.04-x64.runtime.native.System.Security.Cryptography">
      <Version>1.0.1</Version>
    </StablePackage>
    <StablePackage Include="runtime.ubuntu.16.04-x64.runtime.native.System">
      <Version>1.0.1</Version>
    </StablePackage>
    <StablePackage Include="runtime.ubuntu.16.04-x64.runtime.native.System.IO.Compression">
      <Version>1.0.1</Version>
    </StablePackage>
    <StablePackage Include="runtime.ubuntu.16.04-x64.runtime.native.System.Net.Http">
      <Version>1.0.1</Version>
    </StablePackage>
    <StablePackage Include="runtime.ubuntu.16.04-x64.runtime.native.System.Net.Security">
      <Version>1.0.1</Version>
    </StablePackage>
    <StablePackage Include="runtime.ubuntu.16.04-x64.runtime.native.System.Security.Cryptography">
      <Version>1.0.1</Version>
    </StablePackage>
    <StablePackage Include="runtime.unix.Microsoft.Win32.Primitives">
      <Version>4.0.1</Version>
    </StablePackage>
    <StablePackage Include="runtime.unix.System.Console">
      <Version>4.0.0</Version>
    </StablePackage>
    <StablePackage Include="runtime.unix.System.Diagnostics.Debug">
      <Version>4.0.11</Version>
    </StablePackage>
    <StablePackage Include="runtime.unix.System.IO.FileSystem">
      <Version>4.0.1</Version>
    </StablePackage>
    <StablePackage Include="runtime.unix.System.Net.Primitives">
      <Version>4.0.11</Version>
    </StablePackage>
    <StablePackage Include="runtime.unix.System.Net.Sockets">
      <Version>4.1.0</Version>
    </StablePackage>
    <StablePackage Include="runtime.unix.System.Private.Uri">
      <Version>4.0.1</Version>
    </StablePackage>
    <StablePackage Include="runtime.unix.System.Runtime.Extensions">
      <Version>4.1.0</Version>
    </StablePackage>
    <StablePackage Include="runtime.win.Microsoft.Win32.Primitives">
      <Version>4.0.1</Version>
    </StablePackage>
    <StablePackage Include="runtime.win.System.Console">
      <Version>4.0.0</Version>
    </StablePackage>
    <StablePackage Include="runtime.win.System.Diagnostics.Debug">
      <Version>4.0.11</Version>
    </StablePackage>
    <StablePackage Include="runtime.win.System.IO.FileSystem">
      <Version>4.0.1</Version>
    </StablePackage>
    <StablePackage Include="runtime.win.System.Net.Primitives">
      <Version>4.0.11</Version>
    </StablePackage>
    <StablePackage Include="runtime.win.System.Net.Sockets">
      <Version>4.1.0</Version>
    </StablePackage>
    <StablePackage Include="runtime.win.System.Runtime.Extensions">
      <Version>4.1.0</Version>
    </StablePackage>
    <StablePackage Include="runtime.win7.System.Private.Uri">
      <Version>4.0.1</Version>
    </StablePackage>
    <StablePackage Include="runtime.win7-arm.runtime.native.System.IO.Compression">
      <Version>4.0.1</Version>
    </StablePackage>
    <StablePackage Include="runtime.win7-x64.runtime.native.System.Data.SqlClient.sni">
      <Version>4.0.1</Version>
    </StablePackage>
    <StablePackage Include="runtime.win7-x64.runtime.native.System.IO.Compression">
      <Version>4.0.1</Version>
    </StablePackage>
    <StablePackage Include="runtime.win7-x86.runtime.native.System.Data.SqlClient.sni">
      <Version>4.0.1</Version>
    </StablePackage>
    <StablePackage Include="runtime.win7-x86.runtime.native.System.IO.Compression">
      <Version>4.0.1</Version>
    </StablePackage>
    <StablePackage Include="runtime.win8-arm.runtime.native.System.IO.Compression">
      <Version>4.0.1</Version>
    </StablePackage>
    <StablePackage Include="runtime.win8-x64.runtime.native.System.IO.Compression">
      <Version>4.0.1</Version>
    </StablePackage>
    <StablePackage Include="runtime.win8-x86.runtime.native.System.IO.Compression">
      <Version>4.0.1</Version>
    </StablePackage>
    <StablePackage Include="System.AppContext">
      <Version>4.1.0</Version>
    </StablePackage>
    <StablePackage Include="System.Buffers">
      <Version>4.0.0</Version>
    </StablePackage>
    <StablePackage Include="System.Collections">
      <Version>4.0.11</Version>
    </StablePackage>
    <StablePackage Include="System.Collections.Concurrent">
      <Version>4.0.12</Version>
    </StablePackage>
    <StablePackage Include="System.Collections.Immutable">
      <Version>1.2.0</Version>
    </StablePackage>
    <StablePackage Include="System.Collections.NonGeneric">
      <Version>4.0.1</Version>
    </StablePackage>
    <StablePackage Include="System.Collections.Specialized">
      <Version>4.0.1</Version>
    </StablePackage>
    <StablePackage Include="System.ComponentModel">
      <Version>4.0.1</Version>
    </StablePackage>
    <StablePackage Include="System.ComponentModel.Annotations">
      <Version>4.1.0</Version>
    </StablePackage>
    <StablePackage Include="System.ComponentModel.EventBasedAsync">
      <Version>4.0.11</Version>
    </StablePackage>
    <StablePackage Include="System.ComponentModel.Primitives">
      <Version>4.1.0</Version>
    </StablePackage>
    <StablePackage Include="System.ComponentModel.TypeConverter">
      <Version>4.1.0</Version>
    </StablePackage>
    <StablePackage Include="System.Console">
      <Version>4.0.0</Version>
    </StablePackage>
    <StablePackage Include="System.Data.Common">
      <Version>4.1.0</Version>
    </StablePackage>
    <StablePackage Include="System.Data.SqlClient">
      <Version>4.1.0</Version>
    </StablePackage>
    <StablePackage Include="System.Diagnostics.Contracts">
      <Version>4.0.1</Version>
    </StablePackage>
    <StablePackage Include="System.Diagnostics.Debug">
      <Version>4.0.11</Version>
    </StablePackage>
    <StablePackage Include="System.Diagnostics.DiagnosticSource">
      <Version>4.0.0</Version>
    </StablePackage>
    <StablePackage Include="System.Diagnostics.FileVersionInfo">
      <Version>4.0.0</Version>
    </StablePackage>
    <StablePackage Include="System.Diagnostics.Process">
      <Version>4.1.0</Version>
    </StablePackage>
    <StablePackage Include="System.Diagnostics.StackTrace">
      <Version>4.0.1</Version>
    </StablePackage>
    <StablePackage Include="System.Diagnostics.TextWriterTraceListener">
      <Version>4.0.0</Version>
    </StablePackage>
    <StablePackage Include="System.Diagnostics.Tools">
      <Version>4.0.1</Version>
    </StablePackage>
    <StablePackage Include="System.Diagnostics.TraceSource">
      <Version>4.0.0</Version>
    </StablePackage>
    <StablePackage Include="System.Diagnostics.Tracing">
      <Version>4.1.0</Version>
    </StablePackage>
    <StablePackage Include="System.Drawing.Primitives">
      <Version>4.0.0</Version>
    </StablePackage>
    <StablePackage Include="System.Dynamic.Runtime">
      <Version>4.0.11</Version>
    </StablePackage>
    <StablePackage Include="System.Globalization">
      <Version>4.0.11</Version>
    </StablePackage>
    <StablePackage Include="System.Globalization.Calendars">
      <Version>4.0.1</Version>
    </StablePackage>
    <StablePackage Include="System.Globalization.Extensions">
      <Version>4.0.1</Version>
    </StablePackage>
    <StablePackage Include="System.IO">
      <Version>4.1.0</Version>
    </StablePackage>
    <StablePackage Include="System.IO.Compression">
      <Version>4.1.0</Version>
    </StablePackage>
    <StablePackage Include="System.IO.Compression.ZipFile">
      <Version>4.0.1</Version>
    </StablePackage>
    <StablePackage Include="System.IO.FileSystem">
      <Version>4.0.1</Version>
    </StablePackage>
    <StablePackage Include="System.IO.FileSystem.AccessControl">
      <Version>4.0.0</Version>
    </StablePackage>
    <StablePackage Include="System.IO.FileSystem.DriveInfo">
      <Version>4.0.0</Version>
    </StablePackage>
    <StablePackage Include="System.IO.FileSystem.Primitives">
      <Version>4.0.1</Version>
    </StablePackage>
    <StablePackage Include="System.IO.FileSystem.Watcher">
      <Version>4.0.0</Version>
    </StablePackage>
    <StablePackage Include="System.IO.IsolatedStorage">
      <Version>4.0.1</Version>
    </StablePackage>
    <StablePackage Include="System.IO.MemoryMappedFiles">
      <Version>4.0.0</Version>
    </StablePackage>
    <StablePackage Include="System.IO.Packaging">
      <Version>4.0.0</Version>
    </StablePackage>
    <StablePackage Include="System.IO.Pipes">
      <Version>4.0.0</Version>
    </StablePackage>
    <StablePackage Include="System.IO.UnmanagedMemoryStream">
      <Version>4.0.1</Version>
    </StablePackage>
    <StablePackage Include="System.Linq">
      <Version>4.1.0</Version>
    </StablePackage>
    <StablePackage Include="System.Linq.Expressions">
      <Version>4.1.0</Version>
    </StablePackage>
    <StablePackage Include="System.Linq.Parallel">
      <Version>4.0.1</Version>
    </StablePackage>
    <StablePackage Include="System.Linq.Queryable">
      <Version>4.0.1</Version>
    </StablePackage>
    <StablePackage Include="System.Net.Http">
      <Version>4.1.0</Version>
    </StablePackage>
    <StablePackage Include="System.Net.Http.Rtc">
      <Version>4.0.1</Version>
    </StablePackage>
    <StablePackage Include="System.Net.Http.WinHttpHandler">
      <Version>4.0.0</Version>
    </StablePackage>
    <StablePackage Include="System.Net.NameResolution">
      <Version>4.0.0</Version>
    </StablePackage>
    <StablePackage Include="System.Net.NetworkInformation">
      <Version>4.1.0</Version>
    </StablePackage>
    <StablePackage Include="System.Net.Ping">
      <Version>4.0.0</Version>
    </StablePackage>
    <StablePackage Include="System.Net.Primitives">
      <Version>4.0.11</Version>
    </StablePackage>
    <StablePackage Include="System.Net.Requests">
      <Version>4.0.11</Version>
    </StablePackage>
    <StablePackage Include="System.Net.Security">
      <Version>4.0.0</Version>
    </StablePackage>
    <StablePackage Include="System.Net.Sockets">
      <Version>4.1.0</Version>
    </StablePackage>
    <StablePackage Include="System.Net.WebHeaderCollection">
      <Version>4.0.1</Version>
    </StablePackage>
    <StablePackage Include="System.Net.WebSockets">
      <Version>4.0.0</Version>
    </StablePackage>
    <StablePackage Include="System.Net.WebSockets.Client">
      <Version>4.0.0</Version>
    </StablePackage>
    <StablePackage Include="System.Numerics.Vectors">
      <Version>4.1.1</Version>
    </StablePackage>
    <StablePackage Include="System.Numerics.Vectors.WindowsRuntime">
      <Version>4.0.1</Version>
    </StablePackage>
    <StablePackage Include="System.ObjectModel">
      <Version>4.0.12</Version>
    </StablePackage>
    <StablePackage Include="System.Private.DataContractSerialization">
      <Version>4.1.1</Version>
    </StablePackage>
    <StablePackage Include="System.Private.Uri">
      <Version>4.0.1</Version>
    </StablePackage>
    <StablePackage Include="System.Reflection">
      <Version>4.1.0</Version>
    </StablePackage>
    <StablePackage Include="System.Reflection.Context">
      <Version>4.0.1</Version>
    </StablePackage>
    <StablePackage Include="System.Reflection.DispatchProxy">
      <Version>4.0.1</Version>
    </StablePackage>
    <StablePackage Include="System.Reflection.Emit">
      <Version>4.0.1</Version>
    </StablePackage>
    <StablePackage Include="System.Reflection.Emit.ILGeneration">
      <Version>4.0.1</Version>
    </StablePackage>
    <StablePackage Include="System.Reflection.Emit.Lightweight">
      <Version>4.0.1</Version>
    </StablePackage>
    <StablePackage Include="System.Reflection.Extensions">
      <Version>4.0.1</Version>
    </StablePackage>
    <StablePackage Include="System.Reflection.Metadata">
      <Version>1.3.0</Version>
    </StablePackage>
    <StablePackage Include="System.Reflection.Primitives">
      <Version>4.0.1</Version>
    </StablePackage>
    <StablePackage Include="System.Reflection.TypeExtensions">
      <Version>4.1.0</Version>
    </StablePackage>
    <StablePackage Include="System.Resources.Reader">
      <Version>4.0.0</Version>
    </StablePackage>
    <StablePackage Include="System.Resources.ResourceManager">
      <Version>4.0.1</Version>
    </StablePackage>
    <StablePackage Include="System.Resources.Writer">
      <Version>4.0.0</Version>
    </StablePackage>
    <StablePackage Include="System.Runtime">
      <Version>4.1.0</Version>
    </StablePackage>
    <StablePackage Include="System.Runtime.CompilerServices.Unsafe">
      <Version>4.0.0</Version>
    </StablePackage>
    <StablePackage Include="System.Runtime.CompilerServices.VisualC">
      <Version>4.0.0</Version>
    </StablePackage>
    <StablePackage Include="System.Runtime.Extensions">
      <Version>4.1.0</Version>
    </StablePackage>
    <StablePackage Include="System.Runtime.Handles">
      <Version>4.0.1</Version>
    </StablePackage>
    <StablePackage Include="System.Runtime.InteropServices">
      <Version>4.1.0</Version>
    </StablePackage>
    <StablePackage Include="System.Runtime.InteropServices.RuntimeInformation">
      <Version>4.0.0</Version>
    </StablePackage>
    <StablePackage Include="System.Runtime.InteropServices.WindowsRuntime">
      <Version>4.0.1</Version>
    </StablePackage>
    <StablePackage Include="System.Runtime.Loader">
      <Version>4.0.0</Version>
    </StablePackage>
    <StablePackage Include="System.Runtime.Numerics">
      <Version>4.0.1</Version>
    </StablePackage>
    <StablePackage Include="System.Runtime.Serialization.Json">
      <Version>4.0.2</Version>
    </StablePackage>
    <StablePackage Include="System.Runtime.Serialization.Primitives">
      <Version>4.1.1</Version>
    </StablePackage>
    <StablePackage Include="System.Runtime.Serialization.Xml">
      <Version>4.1.1</Version>
    </StablePackage>
    <StablePackage Include="System.Runtime.WindowsRuntime">
      <Version>4.0.11</Version>
    </StablePackage>
    <StablePackage Include="System.Runtime.WindowsRuntime.UI.Xaml">
      <Version>4.0.1</Version>
    </StablePackage>
    <StablePackage Include="System.Security.AccessControl">
      <Version>4.0.0</Version>
    </StablePackage>
    <StablePackage Include="System.Security.Claims">
      <Version>4.0.1</Version>
    </StablePackage>
    <StablePackage Include="System.Security.Cryptography.Algorithms">
      <Version>4.2.0</Version>
    </StablePackage>
    <StablePackage Include="System.Security.Cryptography.Cng">
      <Version>4.2.0</Version>
    </StablePackage>
    <StablePackage Include="System.Security.Cryptography.Csp">
      <Version>4.0.0</Version>
    </StablePackage>
    <StablePackage Include="System.Security.Cryptography.Encoding">
      <Version>4.0.0</Version>
    </StablePackage>
    <StablePackage Include="System.Security.Cryptography.OpenSsl">
      <Version>4.0.0</Version>
    </StablePackage>
    <StablePackage Include="System.Security.Cryptography.Pkcs">
      <Version>4.0.0</Version>
    </StablePackage>
    <StablePackage Include="System.Security.Cryptography.Primitives">
      <Version>4.0.0</Version>
    </StablePackage>
    <StablePackage Include="System.Security.Cryptography.ProtectedData">
      <Version>4.0.0</Version>
    </StablePackage>
    <StablePackage Include="System.Security.Cryptography.X509Certificates">
      <Version>4.1.0</Version>
    </StablePackage>
    <StablePackage Include="System.Security.Principal">
      <Version>4.0.1</Version>
    </StablePackage>
    <StablePackage Include="System.Security.Principal.Windows">
      <Version>4.0.0</Version>
    </StablePackage>
    <StablePackage Include="System.Security.SecureString">
      <Version>4.0.0</Version>
    </StablePackage>
    <StablePackage Include="System.ServiceProcess.ServiceController">
      <Version>4.1.0</Version>
    </StablePackage>
    <StablePackage Include="System.Text.Encoding">
      <Version>4.0.11</Version>
    </StablePackage>
    <StablePackage Include="System.Text.Encoding.CodePages">
      <Version>4.0.1</Version>
    </StablePackage>
    <StablePackage Include="System.Text.Encoding.Extensions">
      <Version>4.0.11</Version>
    </StablePackage>
    <StablePackage Include="System.Text.Encodings.Web">
      <Version>4.0.0</Version>
    </StablePackage>
    <StablePackage Include="System.Text.RegularExpressions">
      <Version>4.1.0</Version>
    </StablePackage>
    <StablePackage Include="System.Threading">
      <Version>4.0.11</Version>
    </StablePackage>
    <StablePackage Include="System.Threading.AccessControl">
      <Version>4.0.0</Version>
    </StablePackage>
    <StablePackage Include="System.Threading.Overlapped">
      <Version>4.0.1</Version>
    </StablePackage>
    <StablePackage Include="System.Threading.Tasks">
      <Version>4.0.11</Version>
    </StablePackage>
    <StablePackage Include="System.Threading.Tasks.Dataflow">
      <Version>4.6.0</Version>
    </StablePackage>
    <StablePackage Include="System.Threading.Tasks.Extensions">
      <Version>4.0.0</Version>
    </StablePackage>
    <StablePackage Include="System.Threading.Tasks.Parallel">
      <Version>4.0.1</Version>
    </StablePackage>
    <StablePackage Include="System.Threading.Thread">
      <Version>4.0.0</Version>
    </StablePackage>
    <StablePackage Include="System.Threading.ThreadPool">
      <Version>4.0.10</Version>
    </StablePackage>
    <StablePackage Include="System.Threading.Timer">
      <Version>4.0.1</Version>
    </StablePackage>
    <StablePackage Include="System.Xml.ReaderWriter">
      <Version>4.0.11</Version>
    </StablePackage>
    <StablePackage Include="System.Xml.XDocument">
      <Version>4.0.11</Version>
    </StablePackage>
    <StablePackage Include="System.Xml.XmlDocument">
      <Version>4.0.1</Version>
    </StablePackage>
    <StablePackage Include="System.Xml.XmlSerializer">
      <Version>4.0.11</Version>
    </StablePackage>
    <StablePackage Include="System.Xml.XPath">
      <Version>4.0.1</Version>
    </StablePackage>
    <StablePackage Include="System.Xml.XPath.XDocument">
      <Version>4.0.1</Version>
    </StablePackage>
    <StablePackage Include="System.Xml.XPath.XmlDocument">
      <Version>4.0.1</Version>
    </StablePackage>

    <!-- NETCore 1.0 TFS -->
    <StablePackage Include="Microsoft.NETCore.ConsoleHost">
      <Version>1.0.0</Version>
    </StablePackage>
    <StablePackage Include="runtime.debian.8-x64.Microsoft.NETCore.ConsoleHost">
      <Version>1.0.0</Version>
    </StablePackage>
    <StablePackage Include="runtime.fedora.23-x64.Microsoft.NETCore.ConsoleHost">
      <Version>1.0.0</Version>
    </StablePackage>
    <StablePackage Include="runtime.opensuse.13.2-x64.Microsoft.NETCore.ConsoleHost">
      <Version>1.0.0</Version>
    </StablePackage>
    <StablePackage Include="runtime.osx.10.10-x64.Microsoft.NETCore.ConsoleHost">
      <Version>1.0.0</Version>
    </StablePackage>
    <StablePackage Include="runtime.rhel.7-x64.Microsoft.NETCore.ConsoleHost">
      <Version>1.0.0</Version>
    </StablePackage>
    <StablePackage Include="runtime.ubuntu.14.04-x64.Microsoft.NETCore.ConsoleHost">
      <Version>1.0.0</Version>
    </StablePackage>
    <StablePackage Include="runtime.ubuntu.16.04-x64.Microsoft.NETCore.ConsoleHost">
      <Version>1.0.0</Version>
    </StablePackage>
    <StablePackage Include="runtime.win7-arm.Microsoft.NETCore.ConsoleHost">
      <Version>1.0.0</Version>
    </StablePackage>
    <StablePackage Include="runtime.win7-x64.Microsoft.NETCore.ConsoleHost">
      <Version>1.0.0</Version>
    </StablePackage>
    <StablePackage Include="runtime.win7-x86.Microsoft.NETCore.ConsoleHost">
      <Version>1.0.0</Version>
    </StablePackage>
    <StablePackage Include="Microsoft.NETCore.Portable.Compatibility">
      <Version>1.0.1</Version>
    </StablePackage>
    <StablePackage Include="Microsoft.NETCore.TestHost">
      <Version>1.0.0</Version>
    </StablePackage>
    <StablePackage Include="runtime.debian.8-x64.Microsoft.NETCore.TestHost">
      <Version>1.0.0</Version>
    </StablePackage>
    <StablePackage Include="runtime.fedora.23-x64.Microsoft.NETCore.TestHost">
      <Version>1.0.0</Version>
    </StablePackage>
    <StablePackage Include="runtime.opensuse.13.2-x64.Microsoft.NETCore.TestHost">
      <Version>1.0.0</Version>
    </StablePackage>
    <StablePackage Include="runtime.osx.10.10-x64.Microsoft.NETCore.TestHost">
      <Version>1.0.0</Version>
    </StablePackage>
    <StablePackage Include="runtime.rhel.7-x64.Microsoft.NETCore.TestHost">
      <Version>1.0.0</Version>
    </StablePackage>
    <StablePackage Include="runtime.ubuntu.14.04-x64.Microsoft.NETCore.TestHost">
      <Version>1.0.0</Version>
    </StablePackage>
    <StablePackage Include="runtime.ubuntu.16.04-x64.Microsoft.NETCore.TestHost">
      <Version>1.0.0</Version>
    </StablePackage>
    <StablePackage Include="runtime.win7-arm.Microsoft.NETCore.TestHost">
      <Version>1.0.0</Version>
    </StablePackage>
    <StablePackage Include="runtime.win7-x64.Microsoft.NETCore.TestHost">
      <Version>1.0.0</Version>
    </StablePackage>
    <StablePackage Include="runtime.win7-x86.Microsoft.NETCore.TestHost">
      <Version>1.0.0</Version>
    </StablePackage>
    <StablePackage Include="Microsoft.NETCore.Windows.ApiSets">
      <Version>1.0.1</Version>
    </StablePackage>
    <StablePackage Include="runtime.win7-x64.Microsoft.NETCore.Windows.ApiSets">
      <Version>1.0.1</Version>
    </StablePackage>
    <StablePackage Include="runtime.win7-x86.Microsoft.NETCore.Windows.ApiSets">
      <Version>1.0.1</Version>
    </StablePackage>
    <StablePackage Include="runtime.win8-x64.Microsoft.NETCore.Windows.ApiSets">
      <Version>1.0.1</Version>
    </StablePackage>
    <StablePackage Include="runtime.win8-x86.Microsoft.NETCore.Windows.ApiSets">
      <Version>1.0.1</Version>
    </StablePackage>
    <StablePackage Include="runtime.win81-x64.Microsoft.NETCore.Windows.ApiSets">
      <Version>1.0.1</Version>
    </StablePackage>
    <StablePackage Include="runtime.win81-x86.Microsoft.NETCore.Windows.ApiSets">
      <Version>1.0.1</Version>
    </StablePackage>
    <StablePackage Include="runtime.win10-arm-aot.runtime.native.System.IO.Compression">
      <Version>4.0.1</Version>
    </StablePackage>
    <StablePackage Include="runtime.win10-x64-aot.runtime.native.System.IO.Compression">
      <Version>4.0.1</Version>
    </StablePackage>
    <StablePackage Include="runtime.win10-x86-aot.runtime.native.System.IO.Compression">
      <Version>4.0.1</Version>
    </StablePackage>
    <StablePackage Include="runtime.win8-arm.Microsoft.NETCore.Runtime.CoreCLR">
      <Version>1.0.2</Version>
    </StablePackage>

    <!-- NETCore 1.0 WCF -->
    <StablePackage Include="System.Private.ServiceModel">
      <Version>4.1.0</Version>
    </StablePackage>
    <StablePackage Include="System.ServiceModel.Duplex">
      <Version>4.0.1</Version>
    </StablePackage>
    <StablePackage Include="System.ServiceModel.Http">
      <Version>4.1.0</Version>
    </StablePackage>
    <StablePackage Include="System.ServiceModel.NetTcp">
      <Version>4.1.0</Version>
    </StablePackage>
    <StablePackage Include="System.ServiceModel.Primitives">
      <Version>4.1.0</Version>
    </StablePackage>
    <StablePackage Include="System.ServiceModel.Security">
      <Version>4.0.1</Version>
    </StablePackage>

    <!-- Servicing -->
    <StablePackage Include="Microsoft.NETCore.Portable.Compatibility">
      <Version>1.0.2</Version>
    </StablePackage>
    <StablePackage Include="Microsoft.NETCore.Targets">
      <Version>1.0.2</Version>
    </StablePackage>
    <StablePackage Include="runtime.win7.System.Private.Uri">
      <Version>4.0.2</Version>
    </StablePackage>
    <StablePackage Include="System.Diagnostics.StackTrace">
      <Version>4.0.2</Version>
    </StablePackage>
    <StablePackage Include="System.IO.Compression">
      <Version>4.1.1</Version>
    </StablePackage>
    <StablePackage Include="Microsoft.NETCore.Platforms">
      <Version>1.0.2</Version>
    </StablePackage>
    <StablePackage Include="System.Net.Http">
      <Version>4.1.1</Version>
    </StablePackage>
    <StablePackage Include="System.Net.Http.WinHttpHandler">
      <Version>4.0.1</Version>
    </StablePackage>

    <!-- Servicing 1.0.4 wave -->
    <StablePackage Include="System.Linq.Expressions">
      <Version>4.1.1</Version>
    </StablePackage>
    <StablePackage Include="System.Private.DataContractSerialization">
      <Version>4.1.2</Version>
    </StablePackage>
    <StablePackage Include="System.Runtime.Serialization.Json">
      <Version>4.0.3</Version>
    </StablePackage>
    <StablePackage Include="System.Runtime.Serialization.Xml">
      <Version>4.1.2</Version>
    </StablePackage>

    <!-- Servicing 1.0.5 wave -->
    <StablePackage Include="Microsoft.NETCore.Targets">
      <Version>1.0.3</Version>
    </StablePackage>
    <StablePackage Include="System.Net.Http">
      <Version>4.1.2</Version>
    </StablePackage>
    <StablePackage Include="System.Net.Http.WinHttpHandler">
      <Version>4.0.2</Version>
    </StablePackage>
    <StablePackage Include="System.Net.Security">
      <Version>4.0.1</Version>
    </StablePackage>
    <StablePackage Include="System.Net.WebSockets.Client">
      <Version>4.0.1</Version>
    </StablePackage>
    <StablePackage Include="System.Text.Encodings.Web">
      <Version>4.0.1</Version>
    </StablePackage>
    <StablePackage Include="runtime.debian.8-x64.runtime.native.System.Security.Cryptography">
      <Version>1.0.2</Version>
    </StablePackage>
    <StablePackage Include="runtime.fedora.23-x64.runtime.native.System.Security.Cryptography">
      <Version>1.0.2</Version>
    </StablePackage>
    <StablePackage Include="runtime.native.System.Security.Cryptography">
      <Version>4.0.1</Version>
    </StablePackage>
    <StablePackage Include="runtime.opensuse.13.2-x64.runtime.native.System.Security.Cryptography">
      <Version>1.0.2</Version>
    </StablePackage>
    <StablePackage Include="runtime.osx.10.10-x64.runtime.native.System.Security.Cryptography">
      <Version>1.0.2</Version>
    </StablePackage>
    <StablePackage Include="runtime.rhel.7-x64.runtime.native.System.Security.Cryptography">
      <Version>1.0.2</Version>
    </StablePackage>
    <StablePackage Include="runtime.ubuntu.14.04-x64.runtime.native.System.Security.Cryptography">
      <Version>1.0.2</Version>
    </StablePackage>
    <StablePackage Include="runtime.ubuntu.16.04-x64.runtime.native.System.Security.Cryptography">
      <Version>1.0.2</Version>
    </StablePackage>

    <!-- Servicing 1.0.6 wave -->
    <StablePackage Include="Microsoft.NETCore.Targets">
      <Version>1.0.4</Version>
    </StablePackage>
    <StablePackage Include="System.IO.FileSystem.DriveInfo">
      <Version>4.0.1</Version>
    </StablePackage>
    <StablePackage Include="System.Net.Http">
      <Version>4.1.3</Version>
    </StablePackage>
    <StablePackage Include="System.Net.Http.WinHttpHandler">
      <Version>4.0.4</Version>
    </StablePackage>
    <StablePackage Include="System.Net.Security">
      <Version>4.0.2</Version>
    </StablePackage>
    <StablePackage Include="System.Security.Cryptography.X509Certificates">
      <Version>4.1.1</Version>
    </StablePackage>
    <StablePackage Include="runtime.debian.8-x64.runtime.native.System.Security.Cryptography">
      <Version>1.0.3</Version>
    </StablePackage>
    <StablePackage Include="runtime.fedora.23-x64.runtime.native.System.Security.Cryptography">
      <Version>1.0.3</Version>
    </StablePackage>
    <StablePackage Include="runtime.native.System.Security.Cryptography">
      <Version>4.0.2</Version>
    </StablePackage>
    <StablePackage Include="runtime.opensuse.13.2-x64.runtime.native.System.Security.Cryptography">
      <Version>1.0.3</Version>
    </StablePackage>
    <StablePackage Include="runtime.osx.10.10-x64.runtime.native.System.Security.Cryptography">
      <Version>1.0.3</Version>
    </StablePackage>
    <StablePackage Include="runtime.rhel.7-x64.runtime.native.System.Security.Cryptography">
      <Version>1.0.3</Version>
    </StablePackage>
    <StablePackage Include="runtime.ubuntu.14.04-x64.runtime.native.System.Security.Cryptography">
      <Version>1.0.3</Version>
    </StablePackage>
    <StablePackage Include="runtime.ubuntu.16.04-x64.runtime.native.System.Security.Cryptography">
      <Version>1.0.3</Version>
    </StablePackage>

    <!-- Servicing 1.0.8 wave -->
    <StablePackage Include="Microsoft.NETCore.Targets">
      <Version>1.0.5</Version>
    </StablePackage>
    <StablePackage Include="runtime.debian.8-x64.runtime.native.System.Security.Cryptography">
      <Version>1.0.4</Version>
    </StablePackage>
    <StablePackage Include="runtime.fedora.23-x64.runtime.native.System.Security.Cryptography">
      <Version>1.0.4</Version>
    </StablePackage>
    <StablePackage Include="runtime.native.System.Security.Cryptography">
      <Version>4.0.3</Version>
    </StablePackage>
    <StablePackage Include="runtime.opensuse.13.2-x64.runtime.native.System.Security.Cryptography">
      <Version>1.0.4</Version>
    </StablePackage>
    <StablePackage Include="runtime.osx.10.10-x64.runtime.native.System.Security.Cryptography">
      <Version>1.0.4</Version>
    </StablePackage>
    <StablePackage Include="runtime.rhel.7-x64.runtime.native.System.Security.Cryptography">
      <Version>1.0.4</Version>
    </StablePackage>
    <StablePackage Include="runtime.ubuntu.14.04-x64.runtime.native.System.Security.Cryptography">
      <Version>1.0.4</Version>
    </StablePackage>
    <StablePackage Include="runtime.ubuntu.16.04-x64.runtime.native.System.Security.Cryptography">
      <Version>1.0.4</Version>
    </StablePackage>
    <StablePackage Include="System.Security.Cryptography.Algorithms">
      <Version>4.2.1</Version>
    </StablePackage>
    <StablePackage Include="System.Security.Cryptography.OpenSsl">
      <Version>4.0.1</Version>
    </StablePackage>
<<<<<<< HEAD
=======
    <StablePackage Include="System.Security.Cryptography.X509Certificates">
      <Version>4.1.2</Version>
    </StablePackage>
>>>>>>> b69a27a7
  </ItemGroup>
</Project><|MERGE_RESOLUTION|>--- conflicted
+++ resolved
@@ -1476,11 +1476,8 @@
     <StablePackage Include="System.Security.Cryptography.OpenSsl">
       <Version>4.0.1</Version>
     </StablePackage>
-<<<<<<< HEAD
-=======
     <StablePackage Include="System.Security.Cryptography.X509Certificates">
       <Version>4.1.2</Version>
     </StablePackage>
->>>>>>> b69a27a7
   </ItemGroup>
 </Project>