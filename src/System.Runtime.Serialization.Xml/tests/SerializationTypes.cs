--- conflicted
+++ resolved
@@ -3410,7 +3410,6 @@
 
 }
 
-<<<<<<< HEAD
 #region Type for Xml_ConstructorWithXmlAttributeOverrides
 
 namespace Music
@@ -3516,7 +3515,7 @@
         Type result = knownTypeResolver.ResolveName(typeName, typeNamespace, declaredType, null);
         return result;
     }
-=======
+}
 
 public class Animal
 {
@@ -3533,5 +3532,4 @@
 {
     GermanShepherd,
     LabradorRetriever
->>>>>>> 5f43b863
 }